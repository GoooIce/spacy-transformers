--- conflicted
+++ resolved
@@ -21,12 +21,7 @@
     model = PyTT_Wrapper.from_pretrained(name)
     outputs, backprop = model.begin_update(ids.reshape((1, -1)))
     assert outputs.has_last_hidden_state
-<<<<<<< HEAD
-    assert outputs.last_hidden_state.shape[:2] == (1, 6)
-    assert outputs.has_all_hidden_states
     if outputs.has_pooler_output:
         assert hasattr(outputs.pooler_output, "shape")
-=======
->>>>>>> 7fb7a206
     optimizer = Adam(model.ops, 0.001)
     backprop(outputs.last_hidden_state, sgd=optimizer)