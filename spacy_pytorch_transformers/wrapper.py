--- conflicted
+++ resolved
@@ -6,14 +6,9 @@
 
 from .util import get_pytt_model, Activations
 
-<<<<<<< HEAD
 GRAD_CLIP_FACTOR = 100
 LEARN_RATE_FACTOR = 100
-=======
-GRAD_CLIP_FACTOR = 10
-LEARN_RATE_FACTOR = 10
 CONFIG = {"output_hidden_states": True, "output_attentions": True}
->>>>>>> 86c0d46e
 
 
 class PyTT_Wrapper(PyTorchWrapper):
