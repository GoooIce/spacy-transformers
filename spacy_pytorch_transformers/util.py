--- conflicted
+++ resolved
@@ -169,11 +169,7 @@
         raise ValueError(f"Unsupported PyTT config name: '{name}'")
 
 
-<<<<<<< HEAD
 def pad_batch(batch: List[Array], *, xp=numpy, to: int=0, value=-1) -> Array:
-=======
-def pad_batch(batch: List[Array], *, xp=numpy, to: int = 0) -> Array:
->>>>>>> 3fd750e4
     """Pad a batch with zeros so that sequences are the same length, and form
     them into a single array.
     """
